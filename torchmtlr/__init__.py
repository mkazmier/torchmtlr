from typing import Union

import numpy as np
from scipy.interpolate import interp1d
import torch
import torch.nn as nn
import torch.nn.functional as F

from .utils import pack_sequence, unpack_sequence


class MTLR(nn.Module):
    """Multi-task logistic regression for individualised survival prediction.

    The MTLR time-logits are computed as:
    `z = sum_k x^T w_k + b_k`,
    where `w_k` and `b_k` are learnable weights and biases for each time
    interval.

    Note that a slightly more efficient reformulation is used here, first
    proposed in [2]_.

    References
    ----------
    ..[1] C.-N. Yu et al., ‘Learning patient-specific cancer survival
    distributions as a sequence of dependent regressors’, in Advances in neural
    information processing systems 24, 2011, pp. 1845–1853.
    ..[2] P. Jin, ‘Using Survival Prediction Techniques to Learn
    Consumer-Specific Reservation Price Distributions’, Master's thesis,
    University of Alberta, Edmonton, AB, 2015.
    """
<<<<<<< HEAD
    def __init__(self, in_features, num_time_bins, num_events=1):
=======

    def __init__(self, in_features: int, num_time_bins: int):
>>>>>>> 2a527ef4
        """Initialises the module.

        Parameters
        ----------
        in_features
            Number of input features.
        num_time_bins
            The number of bins to divide the time axis into.
        """
        super().__init__()
        self.in_features = in_features
        self.num_time_bins = num_time_bins
        self.num_events = num_events

        weight = torch.zeros(self.in_features,
                             (self.num_time_bins-1) * self.num_events,
                             dtype=torch.float)
        bias = torch.zeros((self.num_time_bins-1) * self.num_events)
        self.mtlr_weight = nn.Parameter(weight)
        self.mtlr_bias = nn.Parameter(bias)

        # `G` is the coding matrix from [2]_ used for fast summation.
        # When registered as buffer, it will be automatically
        # moved to the correct device and stored in saved
        # model state.
        self.register_buffer(
            "G",
            torch.tril(
                torch.ones(self.num_time_bins - 1,
                           self.num_time_bins,
                           requires_grad=True)))
        self.reset_parameters()

    def forward(self, x: torch.Tensor) -> torch.Tensor:
        """Performs a forward pass on a batch of examples.

        Parameters
        ----------
        x : torch.Tensor, shape (num_samples, num_features)
            The input data.

        Returns
        -------
        torch.Tensor, shape (num_samples, num_time_bins)
            The predicted time logits.
        """
        out = torch.matmul(x, self.mtlr_weight) + self.mtlr_bias
        # (n (event time)) -> (n event time)
        out = unpack_sequence(out, self.num_events)
        # (n event time) -> (n (event time))
        return pack_sequence(torch.matmul(out, self.G))

    def reset_parameters(self):
        """Resets the model parameters."""
        nn.init.xavier_normal_(self.mtlr_weight)
        nn.init.constant_(self.mtlr_bias, 0.)


<<<<<<< HEAD
def masked_logsumexp(x, mask, dim=-1):
    """Computes logsumexp over elements of a tensor specified by a mask in
    a numerically stable way.
=======
def masked_logsumexp(x: torch.Tensor,
                     mask: torch.Tensor,
                     dim: int = -1) -> torch.Tensor:
    """Computes logsumexp over elements of a tensor specified by a mask
    in a numerically stable way.
>>>>>>> 2a527ef4

    Parameters
    ----------
    x
        The input tensor.
    mask
        A tensor with the same shape as `x` with 1s in positions that should
        be used for logsumexp computation and 0s everywhere else.
    dim
        The dimension of `x` over which logsumexp is computed. Default -1 uses
        the last dimension.

    Returns
    -------
    torch.Tensor
        Tensor containing the logsumexp of each row of `x` over `dim`.
    """
    max_val, _ = (x * mask).max(dim=dim)
    max_val = torch.clamp_min(max_val, 0)
    return torch.log(
        torch.sum(torch.exp(x - max_val.unsqueeze(dim)) * mask,
                  dim=dim)) + max_val


def mtlr_neg_log_likelihood(logits: torch.Tensor,
                            target: torch.Tensor,
                            model: torch.nn.Module,
                            C1: float,
                            average: bool = False) -> torch.Tensor:
    """Computes the negative log-likelihood of a batch of model predictions.

    Parameters
    ----------
    logits : torch.Tensor, shape (num_samples, num_time_bins)
        Tensor with the time-logits (as returned by the MTLR module) for one
        instance in each row.
    target : torch.Tensor, shape (num_samples, num_time_bins)
        Tensor with the encoded ground truth survival.
    model
        PyTorch Module with at least `MTLR` layer.
    C1
        The L2 regularization strength.
    average
        Whether to compute the average log likelihood instead of sum
        (useful for minibatch training).

    Returns
    -------
    torch.Tensor
<<<<<<< HEAD
        The predicted survival curves for each row in `pred` at timepoints used
        during training.
=======
        The negative log likelihood.
>>>>>>> 2a527ef4
    """
    censored = target.sum(dim=1) > 1
    nll_censored = masked_logsumexp(logits[censored], target[censored]).sum() if censored.any() else 0
    nll_uncensored = (logits[~censored] * target[~censored]).sum() if (~censored).any() else 0

    # the normalising constant
    norm = torch.logsumexp(logits, dim=1).sum()

    nll_total = -(nll_censored + nll_uncensored - norm)
    if average:
        nll_total = nll_total / target.size(0)

    # L2 regularization
    for k, v in model.named_parameters():
        if "mtlr_weight" in k:
            nll_total += C1/2 * torch.sum(v**2)

    return nll_total


<<<<<<< HEAD
def mtlr_cif(logits, num_events=1):
    """Generates predicted cumulative incidence function for a batch of logits.

    Parameters
    ----------
    logits : torch.Tensor
        Tensor with the time-logits (as returned by the MTLR module) for one
        instance in each row.
    num_events
        The number of events (>= 1).
=======
def mtlr_survival(logits: torch.Tensor) -> torch.Tensor:
    """Generates predicted survival curves from predicted logits.

    Parameters
    ----------
    logits
        Tensor with the time-logits (as returned by the MTLR module) for one
        instance in each row.
>>>>>>> 2a527ef4

    Returns
    -------
    torch.Tensor
        The predicted survival curves for each row in `pred` at timepoints used
        during training.
    """
    density = torch.softmax(logits, dim=1)
    # pad the predicted CIF so that
    # for each event, CIF(t=0) = 0
    padding = (1, 0, 0, 0, 0, 0)
    return F.pad(unpack_sequence(density, num_events)[..., :-1].cumsum(-1), padding)


def mtlr_cif_at_times(logits, train_times, pred_times, num_events=1):
    """Generates predicted cumulative incidence functions at arbitrary
    timepoints using linear interpolation.

    This function uses scipy.interpolate internally and returns a Numpy array,
    in contrast with `mtlr_cif`.

    Parameters
    ----------
    logits : torch.Tensor
        Tensor with the time-logits (as returned by the MTLR module) for one
        instance in each row.
    train_times : Tensor or ndarray
        Time bins used for model training. Must have the same length as the
        first dimension of `pred`.
    pred_times : np.ndarray
        Array of times used to compute the CIF.
    num_events
        The number of events (>= 1).

    Returns
    -------
    np.ndarray
        The CIF for each event and each row in `pred` at `pred_times`. The
        values are linearly interpolated at timepoints not used for training.
    """
    # TODO can we use PyTorch interpolation functions here to make it
    # differentiable?
    with torch.no_grad():
        cif = mtlr_cif(logits, num_events).cpu().numpy()
    interpolator = interp1d(train_times, cif)
    return interpolator(pred_times)


def mtlr_survival(logits, num_events=1):
    """Generates predicted survival curves from a batch of logits.

    If num_events == 1, the resulting curves describe the probability of
    suvival without the event at each timepoint. If num_events > 1, the result
    is the overall survival probability (i.e. without any event) at each
    timepoint.

    Parameters
    ----------
    logits : torch.Tensor
        Tensor with the time-logits (as returned by the MTLR module) for one
        instance in each row.
    num_events
        The number of events (>= 1).

    Returns
    -------
    torch.Tensor
        The predicted survival curves for each row in `pred` at timepoints used
        during training.
    """
    cif = mtlr_cif(logits, num_events)
    # Sum the CIF over events to obtain overall survival curves.
    return 1 - cif.sum(dim=1)


<<<<<<< HEAD
def mtlr_survival_at_times(logits, train_times, pred_times, num_events=1):
    """Generates predicted survival curves at arbitrary timepoints using linear
    interpolation.

=======
def mtlr_survival_at_times(logits: torch.Tensor,
                           train_times: Union[torch.Tensor, np.ndarray],
                           pred_times: np.ndarray) -> np.ndarray:
    """Generates predicted survival curves at arbitrary timepoints using linear
    interpolation.

    Notes
    -----
>>>>>>> 2a527ef4
    This function uses scipy.interpolate internally and returns a Numpy array,
    in contrast with `mtlr_survival`.

    Parameters
    ----------
<<<<<<< HEAD
    logits : torch.Tensor
        Tensor with the time-logits (as returned by the MTLR module) for one
        instance in each row.
    train_times : Tensor or ndarray
        Time bins used for model training. Must have the same length as the
        first dimension of `pred`.
    pred_times : np.ndarray
=======
    logits
        Tensor with the time-logits (as returned by the MTLR module) for one
        instance in each row.
    train_times
        Time bins used for model training. Must have the same length as the
        first dimension of `pred`.
    pred_times
>>>>>>> 2a527ef4
        Array of times used to compute the survival curve.
    num_events
        The number of events (>= 1).

    Returns
    -------
    np.ndarray
        The survival curve for each row in `pred` at `pred_times`. The values
        are linearly interpolated at timepoints not used for training.
    """
<<<<<<< HEAD
    # TODO can we use PyTorch interpolation functions here to make it
    # differentiable?
    with torch.no_grad():
        surv = mtlr_survival(logits, num_events).numpy()
=======
    train_times = np.pad(train_times, (1, 0))
    surv = mtlr_survival(logits).detach().numpy()
>>>>>>> 2a527ef4
    interpolator = interp1d(train_times, surv)
    return interpolator(np.clip(pred_times, 0, train_times.max()))


<<<<<<< HEAD
def mtlr_hazard(logits, num_events=1):
=======
def mtlr_hazard(logits: torch.Tensor) -> torch.Tensor:
>>>>>>> 2a527ef4
    """Computes the hazard function from MTLR predictions.

    The hazard function is the instantenous rate of failure, i.e. roughly
    the risk of event at each time interval. It's computed using
    `h(t) = f(t) / S(t)`,
    where `f(t)` and `S(t)` are the density and survival functions at t,
    respectively.

    Parameters
    ----------
    logits
        The predicted logits as returned by the `MTLR` module.
    num_events
        The number of events (>= 1).

    Returns
    -------
    torch.Tensor
        The hazard function at each time interval in `y_pred`.
    """
    density = unpack_sequence(torch.softmax(logits, dim=1), num_events)
    survival = mtlr_survival(logits, num_events).unsqueeze(1)
    return density[..., :-1] / (survival + 1e-15)[..., 1:]


<<<<<<< HEAD
def mtlr_risk(logits, num_events=1):
=======
def mtlr_risk(logits: torch.Tensor) -> torch.Tensor:
>>>>>>> 2a527ef4
    """Computes the overall risk of event from MTLR predictions.

    The risk is computed as the time integral of the cumulative hazard,
    as defined in [1]_.

    Parameters
    ----------
    logits
        The predicted logits as returned by the `MTLR` module.
    num_events
        The number of events (>= 1).

    Returns
    -------
    torch.Tensor
        The predicted overall risk.
    """
    hazard = mtlr_hazard(logits, num_events)
    return torch.sum(hazard.cumsum(dim=-1), dim=-1)<|MERGE_RESOLUTION|>--- conflicted
+++ resolved
@@ -29,12 +29,11 @@
     Consumer-Specific Reservation Price Distributions’, Master's thesis,
     University of Alberta, Edmonton, AB, 2015.
     """
-<<<<<<< HEAD
-    def __init__(self, in_features, num_time_bins, num_events=1):
-=======
-
-    def __init__(self, in_features: int, num_time_bins: int):
->>>>>>> 2a527ef4
+
+    def __init__(self,
+                 in_features: int,
+                 num_time_bins: int,
+                 num_events: int = 1):
         """Initialises the module.
 
         Parameters
@@ -93,17 +92,11 @@
         nn.init.constant_(self.mtlr_bias, 0.)
 
 
-<<<<<<< HEAD
-def masked_logsumexp(x, mask, dim=-1):
-    """Computes logsumexp over elements of a tensor specified by a mask in
-    a numerically stable way.
-=======
 def masked_logsumexp(x: torch.Tensor,
                      mask: torch.Tensor,
                      dim: int = -1) -> torch.Tensor:
     """Computes logsumexp over elements of a tensor specified by a mask
     in a numerically stable way.
->>>>>>> 2a527ef4
 
     Parameters
     ----------
@@ -153,12 +146,7 @@
     Returns
     -------
     torch.Tensor
-<<<<<<< HEAD
-        The predicted survival curves for each row in `pred` at timepoints used
-        during training.
-=======
         The negative log likelihood.
->>>>>>> 2a527ef4
     """
     censored = target.sum(dim=1) > 1
     nll_censored = masked_logsumexp(logits[censored], target[censored]).sum() if censored.any() else 0
@@ -179,27 +167,16 @@
     return nll_total
 
 
-<<<<<<< HEAD
-def mtlr_cif(logits, num_events=1):
+def mtlr_cif(logits: torch.Tensor, num_events: int = 1) -> torch.Tensor:
     """Generates predicted cumulative incidence function for a batch of logits.
 
     Parameters
     ----------
-    logits : torch.Tensor
-        Tensor with the time-logits (as returned by the MTLR module) for one
-        instance in each row.
-    num_events
-        The number of events (>= 1).
-=======
-def mtlr_survival(logits: torch.Tensor) -> torch.Tensor:
-    """Generates predicted survival curves from predicted logits.
-
-    Parameters
-    ----------
-    logits
-        Tensor with the time-logits (as returned by the MTLR module) for one
-        instance in each row.
->>>>>>> 2a527ef4
+    logits
+        Tensor with the time-logits (as returned by the MTLR module) for one
+        instance in each row.
+    num_events
+        The number of events (>= 1).
 
     Returns
     -------
@@ -214,7 +191,10 @@
     return F.pad(unpack_sequence(density, num_events)[..., :-1].cumsum(-1), padding)
 
 
-def mtlr_cif_at_times(logits, train_times, pred_times, num_events=1):
+def mtlr_cif_at_times(logits: torch.Tensor,
+                      train_times: Union[torch.Tensor, np.ndarray],
+                      pred_times: np.ndarray,
+                      num_events: int = 1) -> np.ndarray:
     """Generates predicted cumulative incidence functions at arbitrary
     timepoints using linear interpolation.
 
@@ -223,13 +203,13 @@
 
     Parameters
     ----------
-    logits : torch.Tensor
-        Tensor with the time-logits (as returned by the MTLR module) for one
-        instance in each row.
-    train_times : Tensor or ndarray
+    logits
+        Tensor with the time-logits (as returned by the MTLR module) for one
+        instance in each row.
+    train_times
         Time bins used for model training. Must have the same length as the
         first dimension of `pred`.
-    pred_times : np.ndarray
+    pred_times
         Array of times used to compute the CIF.
     num_events
         The number of events (>= 1).
@@ -248,7 +228,7 @@
     return interpolator(pred_times)
 
 
-def mtlr_survival(logits, num_events=1):
+def mtlr_survival(logits: torch.Tensor, num_events: int = 1) -> torch.Tensor:
     """Generates predicted survival curves from a batch of logits.
 
     If num_events == 1, the resulting curves describe the probability of
@@ -275,35 +255,20 @@
     return 1 - cif.sum(dim=1)
 
 
-<<<<<<< HEAD
-def mtlr_survival_at_times(logits, train_times, pred_times, num_events=1):
+def mtlr_survival_at_times(logits: torch.Tensor,
+                           train_times: Union[torch.Tensor, np.ndarray],
+                           pred_times: np.ndarray,
+                           num_events: int = 1) -> np.ndarray:
     """Generates predicted survival curves at arbitrary timepoints using linear
     interpolation.
 
-=======
-def mtlr_survival_at_times(logits: torch.Tensor,
-                           train_times: Union[torch.Tensor, np.ndarray],
-                           pred_times: np.ndarray) -> np.ndarray:
-    """Generates predicted survival curves at arbitrary timepoints using linear
-    interpolation.
-
     Notes
     -----
->>>>>>> 2a527ef4
     This function uses scipy.interpolate internally and returns a Numpy array,
     in contrast with `mtlr_survival`.
 
     Parameters
     ----------
-<<<<<<< HEAD
-    logits : torch.Tensor
-        Tensor with the time-logits (as returned by the MTLR module) for one
-        instance in each row.
-    train_times : Tensor or ndarray
-        Time bins used for model training. Must have the same length as the
-        first dimension of `pred`.
-    pred_times : np.ndarray
-=======
     logits
         Tensor with the time-logits (as returned by the MTLR module) for one
         instance in each row.
@@ -311,7 +276,6 @@
         Time bins used for model training. Must have the same length as the
         first dimension of `pred`.
     pred_times
->>>>>>> 2a527ef4
         Array of times used to compute the survival curve.
     num_events
         The number of events (>= 1).
@@ -322,24 +286,15 @@
         The survival curve for each row in `pred` at `pred_times`. The values
         are linearly interpolated at timepoints not used for training.
     """
-<<<<<<< HEAD
     # TODO can we use PyTorch interpolation functions here to make it
     # differentiable?
-    with torch.no_grad():
-        surv = mtlr_survival(logits, num_events).numpy()
-=======
     train_times = np.pad(train_times, (1, 0))
     surv = mtlr_survival(logits).detach().numpy()
->>>>>>> 2a527ef4
     interpolator = interp1d(train_times, surv)
     return interpolator(np.clip(pred_times, 0, train_times.max()))
 
 
-<<<<<<< HEAD
-def mtlr_hazard(logits, num_events=1):
-=======
-def mtlr_hazard(logits: torch.Tensor) -> torch.Tensor:
->>>>>>> 2a527ef4
+def mtlr_hazard(logits: torch.Tensor, num_events: int = 1) -> torch.Tensor:
     """Computes the hazard function from MTLR predictions.
 
     The hazard function is the instantenous rate of failure, i.e. roughly
@@ -365,11 +320,7 @@
     return density[..., :-1] / (survival + 1e-15)[..., 1:]
 
 
-<<<<<<< HEAD
-def mtlr_risk(logits, num_events=1):
-=======
-def mtlr_risk(logits: torch.Tensor) -> torch.Tensor:
->>>>>>> 2a527ef4
+def mtlr_risk(logits: torch.Tensor, num_events: int = 1) -> torch.Tensor:
     """Computes the overall risk of event from MTLR predictions.
 
     The risk is computed as the time integral of the cumulative hazard,
